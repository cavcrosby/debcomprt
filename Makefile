# special makefile variables
.DEFAULT_GOAL := help
.RECIPEPREFIX := >

# recursive variables
SHELL = /usr/bin/sh
<<<<<<< HEAD
BUILD_DIR = ./build
TARGET_EXEC = debcomprt
target_exec_path = ${BUILD_DIR}/${TARGET_EXEC}
=======
BUILD_DIR_NAME = build
BUILD_DIR = ./${BUILD_DIR_NAME}
DEBIAN_DIR = debian
DEBIAN_DIR_PATH = ./${DEBIAN_DIR}
TARGET_EXEC = debcomprt
target_exec_path = ${BUILD_DIR}/${TARGET_EXEC}
export PROG_DATA_DIR = /usr/local/share/debcomprt
export RUNTIME_VARS_FILE = runtime_vars.go
>>>>>>> e93b1713
UPSTREAM_TARBALL_EXT = .orig.tar.gz

# common vars to be used in packaging maintainer scripts
_PROG_DATA_DIR = $${PROG_DATA_DIR}
maintainer_scripts_vars = \
	${_PROG_DATA_DIR}

# DISCUSS(cavcrosby): according to the make manual, every makefile should define
# the INSTALL variable. Perhaps look into this later? How does this affect
# previous makefiles?
# executables
GO = go
GIT = git
<<<<<<< HEAD
=======
SUDO = sudo
DOCKER = docker
ENVSUBST = envsubst
>>>>>>> e93b1713
ADDLICENSE = addlicense
executables = \
	${SUDO}\
	${GIT}\
	${GO}

# tools, inspired by:
# https://stackoverflow.com/questions/56636580/replace-retool-with-tools-go-for-multi-developer-and-ci-environments-using-go-mo#answer-56640587
REQ_GO_TOOLS = \
	github.com/cavcrosby/genruntime-vars
DEV_GO_TOOLS = \
	github.com/google/addlicense

# docker related variables
DOCKER_REPO = cavcrosby/debcomprt
DOCKER_REPO_CONTEXT = latest
DOCKER_LATEST_VERSION_TAG = v1.1.1

# gnu install directory variables, for reference:
# https://golang.org/doc/tutorial/compile-install
<<<<<<< HEAD
prefix = $(shell if [ -n "${GOBIN}" ]; then echo "${GOBIN}"; else echo "${GOPATH}/bin"; fi)
=======
prefix = /usr/local
>>>>>>> e93b1713
exec_prefix = ${prefix}
bin_dir = ${exec_prefix}/bin

# targets
HELP = help
SETUP = setup
INSTALL = install
INSTALL_TOOLS = install-tools
TEST = test
ADD_LICENSE = add-license
MAINTAINER_SCRIPTS = maintainer-scripts
DOCKER_IMAGE = docker-image
UPSTREAM_TARBALL = upstream-tarball
DEB = deb
CLEAN = clean

# to be passed in at make runtime
COPYRIGHT_HOLDERS =
IMAGE_RELEASE_BUILD =

# simply expanded variables
# inspired from:
# https://devconnected.com/how-to-list-git-tags/#Find_Latest_Git_Tag_Available
ifeq (${DEBCOMPRT_VERSION},)
	override DEBCOMPRT_VERSION := $(shell ${GIT} describe --tags --abbrev=0 | sed 's/v//')
else
	override DEBCOMPRT_VERSION := $(shell echo ${DEBCOMPRT_VERSION} | sed 's/v//')
endif

ifdef IMAGE_RELEASE_BUILD
	DOCKER_BUILD_OPTS = \
		--tag \
		${DOCKER_REPO}:${DOCKER_REPO_CONTEXT} \
		--tag \
		${DOCKER_REPO}:${DOCKER_LATEST_VERSION_TAG}-bullseye
else
	DOCKER_REPO_CONTEXT = test
	DOCKER_BUILD_OPTS = \
		--tag \
		${DOCKER_REPO}:${DOCKER_REPO_CONTEXT}
endif
<<<<<<< HEAD
src := $(shell find . \( -type f \) -and \( -iname '*.go' \) -and \( -not -iregex '.*/vendor.*' \))
_upstream_tarball_prefix = ${TARGET_EXEC}-${version}
=======

src := $(shell find . \( -type f \) \
	-and \( -name '*.go' \) \
	-and \( -not -iregex '.*/vendor.*' \) \
)
_upstream_tarball_prefix = ${TARGET_EXEC}-${DEBCOMPRT_VERSION}
>>>>>>> e93b1713
_upstream_tarball = ${_upstream_tarball_prefix}${UPSTREAM_TARBALL_EXT}
_upstream_tarball_dash_to_underscore = $(shell echo "${_upstream_tarball}" | awk --field-separator='-' '{print $$1"_"$$2}')
_upstream_tarball_path = ${BUILD_DIR}/${_upstream_tarball}

<<<<<<< HEAD
=======
SHELL_TEMPLATE_EXT := .shtpl
shell_template_wildcard := %${SHELL_TEMPLATE_EXT}
# DISCUSS(cavcrosby): there are other implicit rules where I manually conjoin the
# path for the expected file(s) that are generated from shell template(s). I
# will want to look into making things more consistent. This includes perhaps
# putting the debian directory path into a variable.
maintainer_script_shell_templates := $(shell find ${DEBIAN_DIR_PATH} -name *${SHELL_TEMPLATE_EXT})

# Determines the maintainer script name(s) to be generated from the template(s).
# Short hand notation for string substitution: $(text:pattern=replacement).
_maintainer_scripts := $(maintainer_script_shell_templates:${SHELL_TEMPLATE_EXT}=)

>>>>>>> e93b1713
# inspired from:
# https://stackoverflow.com/questions/5618615/check-if-a-program-exists-from-a-makefile#answer-25668869
_check_executables := $(foreach exec,${executables},$(if $(shell command -v ${exec}),pass,$(error "No ${exec} in PATH")))

.PHONY: ${HELP}
${HELP}:
	# inspired by the makefiles of the Linux kernel and Mercurial
>	@echo 'Common make targets:'
>	@echo '  ${SETUP}              - installs the dependencies for this project'
>	@echo '  ${TARGET_EXEC}          - the ${TARGET_EXEC} binary'
<<<<<<< HEAD
>	@echo '  ${INSTALL}            - installs the local decomprt binary (pathing: ${prefix})'
>	@echo '  ${INSTALL_TOOLS}      - installs the development tools used for the project'
=======
>	@echo '  ${INSTALL}            - installs the decomprt binary and other needed files'
>	@echo '  ${UNINSTALL}          - uninstalls the decomprt binary and other needed files'
>	@echo '  ${INSTALL_TOOLS}      - installs optional development tools used for the project'
>>>>>>> e93b1713
>	@echo '  ${TEST}               - runs test suite for the project'
>	@echo '  ${ADD_LICENSE}        - adds license header to src files'
>	@echo '  ${DOCKER_IMAGE}       - creates the docker image used to make the project'\''s'
>	@echo '                       debian packages '
>	@echo '  ${DEB}                - generates the project'\''s debian package(s)'
>	@echo '  ${CLEAN}              - remove files created by other targets'
>	@echo 'Common make configurations (e.g. make [config]=1 [targets]):'
>	@echo '  COPYRIGHT_HOLDERS     - string denoting copyright holder(s)/author(s)'
>	@echo '                          (e.g. "John Smith, Alice Smith" or "John Smith")'
>	@echo '  IMAGE_RELEASE_BUILD   - if set, this will cause targets dealing with docker'
>	@echo '                          images to work with the :latest image'

.PHONY: ${SETUP}
${SETUP}:
>	${GO} install -mod vendor ${REQ_GO_TOOLS}

${TARGET_EXEC}: debcomprt.go
<<<<<<< HEAD
=======
>	${GO} generate -mod=vendor
>>>>>>> e93b1713
>	${GO} build -o "${target_exec_path}" -buildmode=pie -mod vendor

.PHONY: ${INSTALL}
${INSTALL}: ${TARGET_EXEC}
<<<<<<< HEAD
ifdef DPKG_INSTALL
>	${INSTALL} "${target_exec_path}" "${DESTDIR}${bin_dir}"
else
>	${GO} install
endif
=======
>	${SUDO} ${INSTALL} "${target_exec_path}" "${DESTDIR}${bin_dir}"

.PHONY: ${UNINSTALL}
${UNINSTALL}:
>	${SUDO} rm --force "${DESTDIR}${bin_dir}/${TARGET_EXEC}"
>>>>>>> e93b1713

.PHONY: ${INSTALL_TOOLS}
${INSTALL_TOOLS}:
>	${GO} install -mod vendor ${DEV_GO_TOOLS}

.PHONY: ${TEST}
${TEST}:
<<<<<<< HEAD
>	sudo PATH="${PATH}" ${GO} test -v -mod vendor
=======
	# Trying to expand PATH once in root's shell does not seem to work. Hence the
	# command substitution to get root's PATH.
	#
	# bin_dir may already be in root's PATH, but that's ok.
>	${GO} generate -mod=vendor
>	${SUDO} --shell PATH="${bin_dir}:$$(sudo --shell echo \$$PATH)" ${GO} test -v -mod vendor
>>>>>>> e93b1713

.PHONY: ${ADD_LICENSE}
${ADD_LICENSE}:
>	@[ -n "${COPYRIGHT_HOLDERS}" ] || { echo "COPYRIGHT_HOLDERS was not passed into make"; exit 1; }
>	${ADDLICENSE} -l apache -c "${COPYRIGHT_HOLDERS}" ${src}

<<<<<<< HEAD
.PHONY: ${UPSTREAM_TARBALL}
${UPSTREAM_TARBALL}: ${_upstream_tarball_path}

${_upstream_tarball_path}:
=======
# TODO(cavcrosby): variables are case sensitive in makefiles. That said, I
# believe relying on the case sensitivity to be asking for trouble. This should
# be refactored in other projects as well to use a underscore as prefix to the
# variable name.
.PHONY: ${MAINTAINER_SCRIPTS}
${MAINTAINER_SCRIPTS}: ${_maintainer_scripts}

${_maintainer_scripts}: ${maintainer_script_shell_templates}
>	${ENVSUBST} '${maintainer_scripts_vars}' < "$<" > "$@"

.PHONY: ${DOCKER_IMAGE}
${DOCKER_IMAGE}:
>	${DOCKER} build \
		--build-arg BRANCH="$$(git branch --show-current)" \
		--build-arg COMMIT="$$(git show --format=%h --no-patch)" \
		${DOCKER_BUILD_OPTS} \
		.

.PHONY: ${UPSTREAM_TARBALL}
${UPSTREAM_TARBALL}: ${_upstream_tarball_path}

${_upstream_tarball_path}: ${MAINTAINER_SCRIPTS}
>>>>>>> e93b1713
>	mkdir --parents "${BUILD_DIR}"
>	tar zcf "$@" \
		--transform 's,^\.,${_upstream_tarball_prefix},' \
		--exclude=${DEBIAN_DIR_PATH} \
		--exclude=${DEBIAN_DIR_PATH}/* \
		--exclude="${BUILD_DIR}" \
		--exclude="${BUILD_DIR}"/* \
		--exclude-vcs-ignores \
		./.github ./.gitignore ./*

.PHONY: ${DEB}
${DEB}: ${_upstream_tarball_path}
<<<<<<< HEAD
>	cd "${BUILD_DIR}" \
>	&& mv "${_upstream_tarball}" "${_upstream_tarball_dash_to_underscore}" \
>	&& tar zxf "${_upstream_tarball_dash_to_underscore}" \
>	&& cd "${_upstream_tarball_prefix}" \
>	&& cp --recursive "${CURDIR}/debian" ./debian \
>	&& debuild -us -uc

.PHONY: ${CLEAN}
${CLEAN}:
>	rm --recursive --force "${BUILD_DIR}"

.PHONY: foo
foo:
>	@echo ${version}
=======
	# DISCUSS(cavcrosby): add the debian source package to be uploaded as well to
	# artifactory.
	# DISCUSS(cavcrosby): inspect other projects where shell templates are used. In
	# the case that shell templates are used for normal shell scripts, replace each
	# double quoted shell variable to be evaluated by envsubst in single quotes to
	# differentiate those to be evaluated by envsubst and those not.
>	cd "${BUILD_DIR}" \
>	&& mv "${_upstream_tarball}" "${_upstream_tarball_dash_to_underscore}" \
>	&& tar zxf "${_upstream_tarball_dash_to_underscore}" \
>	&& cp --recursive "${CURDIR}/${DEBIAN_DIR}" "${_upstream_tarball_prefix}/${DEBIAN_DIR}" \
>	&& ${DOCKER} run \
		--volume "${CURDIR}/${BUILD_DIR_NAME}:/debcomprt/build" \
		--env EXTRACTED_UPSTREAM_TARBALL="${_upstream_tarball_prefix}" \
		--env LOCAL_USER_ID="$$(id --user)" \
		--env LOCAL_GROUP_ID="$$(id --group)" \
		--env DEBCOMPRT_VERSION="${DEBCOMPRT_VERSION}" \
		--rm --name debcomprt \
		${DOCKER_REPO}:${DOCKER_REPO_CONTEXT}

.PHONY: ${CLEAN}
${CLEAN}:
>	${SUDO} rm --recursive --force "${BUILD_DIR}"
	# match filename(s) generated from their respective shell template(s)
>	rm --force $$(find ./debian | grep --only-matching --perl-regexp '[\w\.\/]+(?=\.shtpl)')
>	rm --force "${RUNTIME_VARS_FILE}"
>>>>>>> e93b1713
<|MERGE_RESOLUTION|>--- conflicted
+++ resolved
@@ -4,11 +4,6 @@
 
 # recursive variables
 SHELL = /usr/bin/sh
-<<<<<<< HEAD
-BUILD_DIR = ./build
-TARGET_EXEC = debcomprt
-target_exec_path = ${BUILD_DIR}/${TARGET_EXEC}
-=======
 BUILD_DIR_NAME = build
 BUILD_DIR = ./${BUILD_DIR_NAME}
 DEBIAN_DIR = debian
@@ -17,7 +12,6 @@
 target_exec_path = ${BUILD_DIR}/${TARGET_EXEC}
 export PROG_DATA_DIR = /usr/local/share/debcomprt
 export RUNTIME_VARS_FILE = runtime_vars.go
->>>>>>> e93b1713
 UPSTREAM_TARBALL_EXT = .orig.tar.gz
 
 # common vars to be used in packaging maintainer scripts
@@ -31,12 +25,9 @@
 # executables
 GO = go
 GIT = git
-<<<<<<< HEAD
-=======
 SUDO = sudo
 DOCKER = docker
 ENVSUBST = envsubst
->>>>>>> e93b1713
 ADDLICENSE = addlicense
 executables = \
 	${SUDO}\
@@ -57,11 +48,7 @@
 
 # gnu install directory variables, for reference:
 # https://golang.org/doc/tutorial/compile-install
-<<<<<<< HEAD
-prefix = $(shell if [ -n "${GOBIN}" ]; then echo "${GOBIN}"; else echo "${GOPATH}/bin"; fi)
-=======
 prefix = /usr/local
->>>>>>> e93b1713
 exec_prefix = ${prefix}
 bin_dir = ${exec_prefix}/bin
 
@@ -103,23 +90,16 @@
 		--tag \
 		${DOCKER_REPO}:${DOCKER_REPO_CONTEXT}
 endif
-<<<<<<< HEAD
-src := $(shell find . \( -type f \) -and \( -iname '*.go' \) -and \( -not -iregex '.*/vendor.*' \))
-_upstream_tarball_prefix = ${TARGET_EXEC}-${version}
-=======
 
 src := $(shell find . \( -type f \) \
 	-and \( -name '*.go' \) \
 	-and \( -not -iregex '.*/vendor.*' \) \
 )
 _upstream_tarball_prefix = ${TARGET_EXEC}-${DEBCOMPRT_VERSION}
->>>>>>> e93b1713
 _upstream_tarball = ${_upstream_tarball_prefix}${UPSTREAM_TARBALL_EXT}
 _upstream_tarball_dash_to_underscore = $(shell echo "${_upstream_tarball}" | awk --field-separator='-' '{print $$1"_"$$2}')
 _upstream_tarball_path = ${BUILD_DIR}/${_upstream_tarball}
 
-<<<<<<< HEAD
-=======
 SHELL_TEMPLATE_EXT := .shtpl
 shell_template_wildcard := %${SHELL_TEMPLATE_EXT}
 # DISCUSS(cavcrosby): there are other implicit rules where I manually conjoin the
@@ -132,7 +112,6 @@
 # Short hand notation for string substitution: $(text:pattern=replacement).
 _maintainer_scripts := $(maintainer_script_shell_templates:${SHELL_TEMPLATE_EXT}=)
 
->>>>>>> e93b1713
 # inspired from:
 # https://stackoverflow.com/questions/5618615/check-if-a-program-exists-from-a-makefile#answer-25668869
 _check_executables := $(foreach exec,${executables},$(if $(shell command -v ${exec}),pass,$(error "No ${exec} in PATH")))
@@ -143,14 +122,9 @@
 >	@echo 'Common make targets:'
 >	@echo '  ${SETUP}              - installs the dependencies for this project'
 >	@echo '  ${TARGET_EXEC}          - the ${TARGET_EXEC} binary'
-<<<<<<< HEAD
->	@echo '  ${INSTALL}            - installs the local decomprt binary (pathing: ${prefix})'
->	@echo '  ${INSTALL_TOOLS}      - installs the development tools used for the project'
-=======
 >	@echo '  ${INSTALL}            - installs the decomprt binary and other needed files'
 >	@echo '  ${UNINSTALL}          - uninstalls the decomprt binary and other needed files'
 >	@echo '  ${INSTALL_TOOLS}      - installs optional development tools used for the project'
->>>>>>> e93b1713
 >	@echo '  ${TEST}               - runs test suite for the project'
 >	@echo '  ${ADD_LICENSE}        - adds license header to src files'
 >	@echo '  ${DOCKER_IMAGE}       - creates the docker image used to make the project'\''s'
@@ -168,27 +142,16 @@
 >	${GO} install -mod vendor ${REQ_GO_TOOLS}
 
 ${TARGET_EXEC}: debcomprt.go
-<<<<<<< HEAD
-=======
 >	${GO} generate -mod=vendor
->>>>>>> e93b1713
 >	${GO} build -o "${target_exec_path}" -buildmode=pie -mod vendor
 
 .PHONY: ${INSTALL}
 ${INSTALL}: ${TARGET_EXEC}
-<<<<<<< HEAD
-ifdef DPKG_INSTALL
->	${INSTALL} "${target_exec_path}" "${DESTDIR}${bin_dir}"
-else
->	${GO} install
-endif
-=======
 >	${SUDO} ${INSTALL} "${target_exec_path}" "${DESTDIR}${bin_dir}"
 
 .PHONY: ${UNINSTALL}
 ${UNINSTALL}:
 >	${SUDO} rm --force "${DESTDIR}${bin_dir}/${TARGET_EXEC}"
->>>>>>> e93b1713
 
 .PHONY: ${INSTALL_TOOLS}
 ${INSTALL_TOOLS}:
@@ -196,28 +159,18 @@
 
 .PHONY: ${TEST}
 ${TEST}:
-<<<<<<< HEAD
->	sudo PATH="${PATH}" ${GO} test -v -mod vendor
-=======
 	# Trying to expand PATH once in root's shell does not seem to work. Hence the
 	# command substitution to get root's PATH.
 	#
 	# bin_dir may already be in root's PATH, but that's ok.
 >	${GO} generate -mod=vendor
 >	${SUDO} --shell PATH="${bin_dir}:$$(sudo --shell echo \$$PATH)" ${GO} test -v -mod vendor
->>>>>>> e93b1713
 
 .PHONY: ${ADD_LICENSE}
 ${ADD_LICENSE}:
 >	@[ -n "${COPYRIGHT_HOLDERS}" ] || { echo "COPYRIGHT_HOLDERS was not passed into make"; exit 1; }
 >	${ADDLICENSE} -l apache -c "${COPYRIGHT_HOLDERS}" ${src}
 
-<<<<<<< HEAD
-.PHONY: ${UPSTREAM_TARBALL}
-${UPSTREAM_TARBALL}: ${_upstream_tarball_path}
-
-${_upstream_tarball_path}:
-=======
 # TODO(cavcrosby): variables are case sensitive in makefiles. That said, I
 # believe relying on the case sensitivity to be asking for trouble. This should
 # be refactored in other projects as well to use a underscore as prefix to the
@@ -240,7 +193,6 @@
 ${UPSTREAM_TARBALL}: ${_upstream_tarball_path}
 
 ${_upstream_tarball_path}: ${MAINTAINER_SCRIPTS}
->>>>>>> e93b1713
 >	mkdir --parents "${BUILD_DIR}"
 >	tar zcf "$@" \
 		--transform 's,^\.,${_upstream_tarball_prefix},' \
@@ -253,22 +205,6 @@
 
 .PHONY: ${DEB}
 ${DEB}: ${_upstream_tarball_path}
-<<<<<<< HEAD
->	cd "${BUILD_DIR}" \
->	&& mv "${_upstream_tarball}" "${_upstream_tarball_dash_to_underscore}" \
->	&& tar zxf "${_upstream_tarball_dash_to_underscore}" \
->	&& cd "${_upstream_tarball_prefix}" \
->	&& cp --recursive "${CURDIR}/debian" ./debian \
->	&& debuild -us -uc
-
-.PHONY: ${CLEAN}
-${CLEAN}:
->	rm --recursive --force "${BUILD_DIR}"
-
-.PHONY: foo
-foo:
->	@echo ${version}
-=======
 	# DISCUSS(cavcrosby): add the debian source package to be uploaded as well to
 	# artifactory.
 	# DISCUSS(cavcrosby): inspect other projects where shell templates are used. In
@@ -293,5 +229,4 @@
 >	${SUDO} rm --recursive --force "${BUILD_DIR}"
 	# match filename(s) generated from their respective shell template(s)
 >	rm --force $$(find ./debian | grep --only-matching --perl-regexp '[\w\.\/]+(?=\.shtpl)')
->	rm --force "${RUNTIME_VARS_FILE}"
->>>>>>> e93b1713
+>	rm --force "${RUNTIME_VARS_FILE}"